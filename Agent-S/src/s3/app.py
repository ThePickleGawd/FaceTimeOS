--- conflicted
+++ resolved
@@ -131,11 +131,7 @@
     message: str,
     style: Literal["notification_text", "notification_voice"],
 ) -> Optional[str]:
-<<<<<<< HEAD
-    if len(message) <= 15 or not ASI_ONE_API_KEY:
-=======
     if len(message) <= 50 or not ASI_ONE_API_KEY or not ASI_ONE_ENDPOINT:
->>>>>>> c17cd1f4
         return None
 
     # Only skip summarization for very short messages (<=15 chars)
